--- conflicted
+++ resolved
@@ -139,7 +139,6 @@
 impl Price {
   /**
    * Get the current price and confidence interval as fixed-point numbers of the form a * 10^e.
-<<<<<<< HEAD
    * Returns a struct containing the current price, confidence interval, and the exponent for both
    * numbers. Returns None if price information is currently unavailable.
    */
@@ -160,10 +159,6 @@
    * represents the price of the product X/Z, and `quote` represents the price of the product Y/Z,
    * this method returns the price of X/Y. Use this method to get the price of e.g., mSOL/SOL from
    * the mSOL/USD and SOL/USD accounts.
-=======
-   * Returns a triple of the current price, confidence interval, and the exponent for both
-   * numbers. For example:
->>>>>>> 396b7e98
    *
    * `result_expo` determines the exponent of the result, i.e., the number of digits of precision in
    * the price. For any given base/quote pair, the minimum possible exponent is
