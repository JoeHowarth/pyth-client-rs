# Pyth Client

A Rust library for consuming price feeds from the [pyth.network](https://pyth.network/) oracle on the Solana network.
This package includes a library for on-chain programs and an example program for printing product reference data.

<<<<<<< HEAD
Key features of this crate include:

* Get the current price of over [50 products](https://pyth.network/markets/), including cryptocurrencies,
  US equities, forex and more.
* Combine listed products to create new price feeds, e.g., for baskets of tokens or non-USD quote currencies.
* Consume prices in on-chain Solana programs or off-chain applications.

Please see the [pyth.network documentation](https://docs.pyth.network/) for more information about pyth.network.

## Usage

Add a dependency to your Cargo.toml:

```toml
[dependencies]
pyth-client="<version>"
```

See [pyth-client on crates.io](https://crates.io/crates/pyth-client/) to get the latest version of the library.
=======
Contains a library for use in on-chain program development and an off-chain example program for loading and printing product reference data and aggregate prices from all devnet pyth accounts.
>>>>>>> 21563200

### Running the Example

The example program prints the product reference data and current price information for Pyth on Solana devnet.
Run the following commands to try this example program:

```
cargo build --examples
cargo run --example get_accounts
```

The output of this command is a listing of Pyth's accounts, such as:

```
product_account .. 6MEwdxe4g1NeAF9u6KDG14anJpFsVEa2cvr5H6iriFZ8
  symbol.......... SRM/USD
  asset_type...... Crypto
  quote_currency.. USD
  description..... SRM/USD
  generic_symbol.. SRMUSD
  base............ SRM
  price_account .. 992moaMQKs32GKZ9dxi8keyM2bUmbrwBZpK4p2K6X5Vs
    price ........ 7398000000
    conf ......... 3200000
    price_type ... price
    exponent ..... -9
    status ....... trading
    corp_act ..... nocorpact
    num_qt ....... 1
    valid_slot ... 91340924
    publish_slot . 91340925
    twap ......... 7426390900
    twac ......... 2259870
```

<<<<<<< HEAD
### Development


### Releasing

To release a new version of this package, perform the following steps:

1. Increment the version number in `Cargo.toml`.
   You may use a version number with a `-beta.x` suffix such as `0.0.1-beta.0` to create opt-in test versions.
2. Merge your change into `main` on github.
3. Create and publish a new github release.
   The name of the release should be the version number, and the tag should be the version number prefixed with `v`.
   Publishing the release will trigger a github action that will automatically publish the [pyth-client](https://crates.io/crates/pyth-client) rust crate to `crates.io`.
=======

### Development

Run `cargo test-bpf` to build in BPF and run the unit tests.
This command will also build an instruction count program that logs the resource consumption
of various functions.
>>>>>>> 21563200
<|MERGE_RESOLUTION|>--- conflicted
+++ resolved
@@ -3,8 +3,7 @@
 A Rust library for consuming price feeds from the [pyth.network](https://pyth.network/) oracle on the Solana network.
 This package includes a library for on-chain programs and an example program for printing product reference data.
 
-<<<<<<< HEAD
-Key features of this crate include:
+Key features of this library include:
 
 * Get the current price of over [50 products](https://pyth.network/markets/), including cryptocurrencies,
   US equities, forex and more.
@@ -23,9 +22,6 @@
 ```
 
 See [pyth-client on crates.io](https://crates.io/crates/pyth-client/) to get the latest version of the library.
-=======
-Contains a library for use in on-chain program development and an off-chain example program for loading and printing product reference data and aggregate prices from all devnet pyth accounts.
->>>>>>> 21563200
 
 ### Running the Example
 
@@ -61,11 +57,17 @@
     twac ......... 2259870
 ```
 
-<<<<<<< HEAD
-### Development
+## Development
 
+This library can be built for either your native platform or in BPF (used by Solana programs). 
+Use `cargo build` / `cargo test` to build and test natively.
+Use `cargo build-bpf` / `cargo test-bpf` to build in BPF for Solana; these commands require you to have installed the [Solana CLI tools](https://docs.solana.com/cli/install-solana-cli-tools). 
 
-### Releasing
+The BPF tests will also run an instruction count program that logs the resource consumption
+of various library functions.
+This program can also be run on its own using `cargo test-bpf --test instruction_count`.
+
+### Releases
 
 To release a new version of this package, perform the following steps:
 
@@ -74,12 +76,4 @@
 2. Merge your change into `main` on github.
 3. Create and publish a new github release.
    The name of the release should be the version number, and the tag should be the version number prefixed with `v`.
-   Publishing the release will trigger a github action that will automatically publish the [pyth-client](https://crates.io/crates/pyth-client) rust crate to `crates.io`.
-=======
-
-### Development
-
-Run `cargo test-bpf` to build in BPF and run the unit tests.
-This command will also build an instruction count program that logs the resource consumption
-of various functions.
->>>>>>> 21563200
+   Publishing the release will trigger a github action that will automatically publish the [pyth-client](https://crates.io/crates/pyth-client) rust crate to `crates.io`.